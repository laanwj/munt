--- conflicted
+++ resolved
@@ -144,7 +144,6 @@
 	reverbEnabled = true;
 	reverbOverridden = false;
 
-<<<<<<< HEAD
 	if (useReportHandler == NULL) {
 		reportHandler = new ReportHandler;
 		isDefaultReportHandler = true;
@@ -153,10 +152,7 @@
 		isDefaultReportHandler = false;
 	}
 
-#if MT32EMU_USE_AREVERBMODEL == 1
-=======
 #if MT32EMU_USE_REVERBMODEL == 1
->>>>>>> a476da63
 	reverbModels[REVERB_MODE_ROOM] = new AReverbModel(REVERB_MODE_ROOM);
 	reverbModels[REVERB_MODE_HALL] = new AReverbModel(REVERB_MODE_HALL);
 	reverbModels[REVERB_MODE_PLATE] = new AReverbModel(REVERB_MODE_PLATE);
