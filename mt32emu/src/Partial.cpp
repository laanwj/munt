--- conflicted
+++ resolved
@@ -226,12 +226,9 @@
 
 			// Linear interpolation
 			float firstSample = synth->pcmROMData[pcmAddr + intPCMPosition];
-<<<<<<< HEAD
-=======
 			// We observe that for partial structures with ring modulation the interpolation is not applied to the slave PCM partial.
 			// It's assumed that the multiplication circuitry intended to perform the interpolation on the slave PCM partial
 			// is borrowed by the ring modulation circuit (or the LA32 chip has a similar lack of resources assigned to each partial pair).
->>>>>>> 34d7bd65
 			if (pair == NULL || mixType == 0 || structurePosition == 0) {
 				sample = firstSample + (getPCMSample(intPCMPosition + 1) - firstSample) * (pcmPosition - intPCMPosition);
 			} else {
