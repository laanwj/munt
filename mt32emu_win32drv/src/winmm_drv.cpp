--- conflicted
+++ resolved
@@ -47,11 +47,7 @@
 	}
 }
 
-<<<<<<< HEAD
-static MT32Emu::MidiSynth midiSynth;
-=======
 static MT32Emu::MidiSynth &midiSynth = MT32Emu::MidiSynth::getInstance();
->>>>>>> e4b8a5f8
 static bool synthOpened = false;
 static HWND hwnd = NULL;
 static int driverCount;
@@ -288,17 +284,13 @@
 		return modGetCaps((PVOID)dwParam1, dwParam2);
 
 	case MODM_DATA:
-		updateNanoCounter();
 		if (driver->clients[dwUser].allocated == false) {
 			return MMSYSERR_ERROR;
 		}
 		if (hwnd == NULL) {
 			midiSynth.PushMIDI(dwParam1);
 		} else {
-<<<<<<< HEAD
-=======
 			updateNanoCounter();
->>>>>>> e4b8a5f8
 			DWORD msg[] = {0, 0, nanoCounter.LowPart, nanoCounter.HighPart, dwParam1}; // 0, short MIDI message indicator, timestamp, data
 			COPYDATASTRUCT cds = {driver->clients[dwUser].synth_instance, sizeof(msg), msg};
 			DWORD res = SendMessage(hwnd, WM_COPYDATA, NULL, (LPARAM)&cds);
